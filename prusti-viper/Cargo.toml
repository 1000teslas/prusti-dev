--- conflicted
+++ resolved
@@ -11,12 +11,8 @@
 viper = { path = "../viper" }
 prusti-interface = { path = "../prusti-interface" }
 prusti-common = { path = "../prusti-common" }
-<<<<<<< HEAD
 prusti-filter = { path = "../prusti-filter" }
 prusti-server = { path = "../prusti-server" }
-uuid = { version = "0.7", features = ["v4"] }
-=======
->>>>>>> 589729ed
 num-rational = "0.2.1"
 num-traits = "0.2.6"
 pretty_assertions = "0.5.1"
