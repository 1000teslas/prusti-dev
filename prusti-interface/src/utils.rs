// © 2019, ETH Zurich
//
// This Source Code Form is subject to the terms of the Mozilla Public
// License, v. 2.0. If a copy of the MPL was not distributed with this
// file, You can obtain one at http://mozilla.org/MPL/2.0/.

//! Various helper functions for working with `mir::Place`.

use rustc_middle::mir;
use rustc_middle::ty::{self, TyCtxt};
use rustc_index::vec::Idx;
use std::collections::HashSet;
use rustc_ast::ast;
use log::trace;

/// Check if the place `potential_prefix` is a prefix of `place`. For example:
///
/// +   `is_prefix(x.f, x.f) == true`
/// +   `is_prefix(x.f.g, x.f) == true`
/// +   `is_prefix(x.f, x.f.g) == false`
pub fn is_prefix(place: &mir::Place, potential_prefix: &mir::Place) -> bool {
    if place.local != potential_prefix.local || place.projection.len() < potential_prefix.projection.len() {
        false
    } else {
        place.projection.iter().zip(potential_prefix.projection.iter()).all(|(e1, e2)| e1 == e2)
    }
}

/// Expands a place `x.f.g` of type struct into a vector of places for
/// each of the struct's fields `{x.f.g.f, x.f.g.g, x.f.g.h}`. If
/// `without_field` is not `None`, then omits that field from the final
/// vector.
pub fn expand_struct_place<'a, 'tcx: 'a>(
    place: &mir::Place<'tcx>,
    mir: &mir::Body<'tcx>,
    tcx: TyCtxt<'tcx>,
    without_field: Option<usize>,
) -> Vec<mir::Place<'tcx>> {
    let mut places = Vec::new();
    let typ = place.ty(mir, tcx);
    if typ.variant_index.is_some() {
        unimplemented!("We do not support downcast yet.");
    }
    match typ.ty.kind {
        ty::Adt(def, substs) => {
            assert!(
                def.is_struct(),
                "Only structs can be expanded. Got def={:?}.",
                def
            );
            let variant = def.non_enum_variant();
            for (index, field_def) in variant.fields.iter().enumerate() {
                if Some(index) != without_field {
                    let field = mir::Field::new(index);
                    let field_place = tcx.mk_place_field(*place, field, field_def.ty(tcx, substs));
                    places.push(field_place);
                }
            }
        }
        ty::Tuple(slice) => {
            for (index, arg) in slice.iter().enumerate() {
                if Some(index) != without_field {
                    let field = mir::Field::new(index);
                    let field_place = tcx.mk_place_field(*place, field, arg.expect_ty());
                    places.push(field_place);
                }
            }
<<<<<<< HEAD
        }
        ty::Ref(_region, _ty, _) => match without_field {
            Some(without_field) => {
                assert_eq!(
                    without_field, 0,
                    "References have only a single “field”."
                );
            }
            None => {
                places.push(tcx.mk_place_deref(*place));
=======
            ty::TyRef(_region, _ty, _) => match without_element {
                Some(without_element) => {
                    assert_eq!(without_element, 0, "References have only a single “field”.");
                }
                None => {
                    places.push(place.clone().deref());
                }
            },
            ref ty => {
                unimplemented!("ty={:?}", ty);
>>>>>>> ce53036b
            }
        },
        ref ty => {
            unimplemented!("ty={:?}", ty);
        }
    }
    places
}

/// Expand `current_place` one level down by following the `guide_place`.
/// Returns the new `current_place` and a vector containing other places that
/// could have resulted from the expansion.
pub fn expand_one_level<'tcx>(
    mir: &mir::Body<'tcx>,
    tcx: TyCtxt<'tcx>,
    current_place: mir::Place<'tcx>,
    guide_place: mir::Place<'tcx>,
) -> (mir::Place<'tcx>, Vec<mir::Place<'tcx>>) {
    let index = current_place.projection.len();
    match guide_place.projection[index] {
        mir::ProjectionElem::Field(projected_field, field_ty) => {
            let places =
                expand_struct_place(&current_place, mir, tcx, Some(projected_field.index()));
            let new_current_place = tcx.mk_place_field(current_place, projected_field, field_ty);
            (new_current_place, places)
        }
        mir::ProjectionElem::Downcast(_symbol, variant) => {
            let kind = &current_place.ty(mir, tcx).ty.kind;
            if let ty::TyKind::Adt(adt, _) = kind {
                (tcx.mk_place_downcast(current_place, adt, variant), Vec::new())
            } else {
                unreachable!();
            }
        }
        mir::ProjectionElem::Deref => {
            (tcx.mk_place_deref(current_place), Vec::new())
        }
        elem => {
            unimplemented!("elem = {:?}", elem);
        }
    }
}

/// Pop the last projection from the place and return the new place with the popped element.
pub fn try_pop_one_level<'tcx>(tcx: TyCtxt<'tcx>, place: mir::Place<'tcx>) -> Option<(mir::PlaceElem<'tcx>, mir::Place<'tcx>)> {
    if place.projection.len() > 0 {
        let last_index = place.projection.len()-1;
        let new_place = mir::Place {
            local: place.local,
            projection: tcx.intern_place_elems(&place.projection[..last_index]),
        };
        Some((place.projection[last_index], new_place))
    } else {
        None
    }
}

/// Pop the last element from the place if it is a dereference.
pub fn try_pop_deref<'tcx>(tcx: TyCtxt<'tcx>, place: mir::Place<'tcx>) -> Option<mir::Place<'tcx>> {
    try_pop_one_level(tcx, place).and_then(|(elem, base)| {
        if let mir::ProjectionElem::Deref = elem {
            Some(base)
        } else {
            None
        }
    })
}

/// Subtract the `subtrahend` place from the `minuend` place. The
/// subtraction is defined as set minus between `minuend` place replaced
/// with a set of places that are unrolled up to the same level as
/// `subtrahend` and the singleton `subtrahend` set. For example,
/// `subtract(x.f, x.f.g.h)` is performed by unrolling `x.f` into
/// `{x.g, x.h, x.f.f, x.f.h, x.f.g.f, x.f.g.g, x.f.g.h}` and
/// subtracting `{x.f.g.h}` from it, which results into `{x.g, x.h,
/// x.f.f, x.f.h, x.f.g.f, x.f.g.g}`.
pub fn expand<'a, 'tcx: 'a>(
    mir: &mir::Body<'tcx>,
    tcx: TyCtxt<'tcx>,
    minuend: &mir::Place<'tcx>,
    subtrahend: &mir::Place<'tcx>,
) -> Vec<mir::Place<'tcx>> {
    assert!(
        is_prefix(subtrahend, minuend),
        "The minuend must be the prefix of the subtrahend."
    );
    trace!(
        "[enter] expand minuend={:?} subtrahend={:?}",
        minuend,
        subtrahend
    );
    let mut place_set = Vec::new();
    let mut minuend = *minuend;
    while minuend.projection.len() < subtrahend.projection.len() {
        let (new_minuend, places) = expand_one_level(mir, tcx, minuend, *subtrahend);
        minuend = new_minuend;
        place_set.extend(places);
    }
    trace!(
        "[exit] expand minuend={:?} subtrahend={:?} place_set={:?}",
        minuend,
        subtrahend,
        place_set
    );
    place_set
}

/// Try to collapse all places in `places` by following the
/// `guide_place`. This function is basically the reverse of
/// `expand_struct_place`.
pub fn collapse<'a, 'tcx: 'a>(
    mir: &mir::Body<'tcx>,
    tcx: TyCtxt<'tcx>,
    places: &mut HashSet<mir::Place<'tcx>>,
    guide_place: &mir::Place<'tcx>,
) {
    let mut guide_place = guide_place.clone();
    fn recurse<'tcx>(
        mir: &mir::Body<'tcx>,
        tcx: TyCtxt<'tcx>,
        places: &mut HashSet<mir::Place<'tcx>>,
        current_place: mir::Place<'tcx>,
        guide_place: mir::Place<'tcx>,
    ) {
        if current_place == guide_place {
            return;
        } else {
            let (new_current_place, mut expansion) = expand_one_level(
                mir, tcx, current_place, guide_place);
            recurse(mir, tcx, places, new_current_place, guide_place);
            expansion.push(new_current_place);
            if expansion.iter().all(|place| places.contains(place)) {
                for place in expansion {
                    places.remove(&place);
                }
                places.insert(current_place);
            } else {
                return;
            }
        }
    }
    recurse(mir, tcx, places, guide_place.local.into(), guide_place);
}

#[derive(Debug)]
pub struct VecPlaceComponent<'tcx> {
    place: mir::Place<'tcx>,
}

impl<'tcx> VecPlaceComponent<'tcx> {
    pub fn get_mir_place(&self) -> &mir::Place<'tcx> {
        &self.place
    }
}

/// A different way to represent a place that is more similar to the one
/// mentioned in the issue https://github.com/rust-lang/rust/issues/52708.
#[derive(Debug)]
pub struct VecPlace<'tcx> {
    components: Vec<VecPlaceComponent<'tcx>>,
}

impl<'tcx> VecPlace<'tcx> {
    pub fn new(
        mir: &mir::Body<'tcx>,
        tcx: TyCtxt<'tcx>,
        place: &mir::Place<'tcx>
    ) -> VecPlace<'tcx> {
        let mut vec_place = Self {
            components: Vec::new(),
        };
        let mut prefix: mir::Place = place.local.into();
        vec_place.components.push(VecPlaceComponent { place: prefix });
        while prefix.projection.len() < place.projection.len() {
            let (new_prefix, _) = expand_one_level(mir, tcx, prefix, *place);
            prefix = new_prefix;
            vec_place.components.push(VecPlaceComponent { place: prefix });
        }
        vec_place
    }
    pub fn iter<'a>(&'a self) -> impl DoubleEndedIterator<Item = &'a VecPlaceComponent<'tcx>> {
        self.components.iter()
    }
    pub fn component_count(&self) -> usize {
        self.components.len()
    }
}

// pub fn get_attr_value(attr: &ast::Attribute) -> String {
//     use syntax::parse::token;
//     use syntax::tokenstream::TokenTree;

//     let trees: Vec<_> = attr.tokens.trees().collect();
//     assert_eq!(trees.len(), 2);

//     match trees[0] {
//         TokenTree::Token(_, ref token) => assert_eq!(*token, token::Token::Eq),
//         _ => unreachable!(),
//     };

//     match trees[1] {
//         TokenTree::Token(_, ref token) => match *token {
//             token::Token::Literal(ref lit, None) => match *lit {
//                 token::Lit::Str_(ref name) | token::Lit::StrRaw(ref name, _) => {
//                     name.as_str().to_string()
//                 }
//                 _ => unreachable!(),
//             },
//             _ => unreachable!(),
//         },
//         _ => unreachable!(),
//     }
// }<|MERGE_RESOLUTION|>--- conflicted
+++ resolved
@@ -65,8 +65,7 @@
                     places.push(field_place);
                 }
             }
-<<<<<<< HEAD
-        }
+        },
         ty::Ref(_region, _ty, _) => match without_field {
             Some(without_field) => {
                 assert_eq!(
@@ -76,18 +75,6 @@
             }
             None => {
                 places.push(tcx.mk_place_deref(*place));
-=======
-            ty::TyRef(_region, _ty, _) => match without_element {
-                Some(without_element) => {
-                    assert_eq!(without_element, 0, "References have only a single “field”.");
-                }
-                None => {
-                    places.push(place.clone().deref());
-                }
-            },
-            ref ty => {
-                unimplemented!("ty={:?}", ty);
->>>>>>> ce53036b
             }
         },
         ref ty => {
